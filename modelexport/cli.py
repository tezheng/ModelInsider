"""
Command Line Interface for modelexport.

This module provides a simple CLI for HTP (Hierarchical Trace-and-Project) 
ONNX export with hierarchy preservation and GraphML v1.3 bidirectional conversion.
"""

import json
import sys
from pathlib import Path

import click

from . import __version__
from .core import tag_utils
from .strategies import HTPExporter
from .version import get_all_graphml_versions, GRAPHML_VERSION


@click.group()
@click.version_option(version=__version__, package_name='modelexport')
@click.option('--verbose', '-v', is_flag=True, help='Enable verbose output')
@click.pass_context
def cli(ctx, verbose):
    """Universal hierarchy-preserving ONNX export for PyTorch models."""
    ctx.ensure_object(dict)
    ctx.obj['verbose'] = verbose


@cli.command()
@click.option('--model', '-m', 'model_name_or_path', required=True,
              help='HuggingFace model name or local path to model')
@click.option('--output', '-o', 'output_path', required=True,
              help='Path where to save the ONNX model')
@click.option('--strategy', default='htp', type=click.Choice(['htp']),
              help='Export strategy (only HTP supported)')
@click.option('--input-specs', type=click.Path(exists=True), help='JSON file with input specifications (optional, auto-generates if not provided)')
@click.option('--export-config', type=click.Path(exists=True),
              help='ONNX export configuration file (JSON) - opset_version, do_constant_folding, etc.')
@click.option('--with-report', is_flag=True, help='Enable detailed HTP export reporting')
@click.option('--no-hierarchy-attrs', '--clean-onnx', is_flag=True, help='Disable hierarchy_tag attributes in ONNX nodes (cleaner but loses traceability)')
@click.option('--torch-module', is_flag=True, help='Include torch.nn modules in hierarchy (e.g., LayerNorm, Embedding for models like ResNet)')
@click.option('--with-graphml', '--graphml', is_flag=True, help='Export hierarchical GraphML v1.3 alongside ONNX (Schema-driven with validation, creates model_hierarchical_graph.graphml + .onnxdata)')
@click.option('--verbose', '-v', is_flag=True, help='Enable verbose output')
@click.pass_context
def export(ctx, model_name_or_path, output_path, strategy, input_specs, export_config, with_report, no_hierarchy_attrs, torch_module, with_graphml, verbose):
    """
    Export a PyTorch model to ONNX with hierarchy preservation.
    
    Use --model to specify the HuggingFace model name or local path.
    Use --output to specify where to save the ONNX model.
    
    Examples:
    
        # Basic export
        modelexport export --model prajjwal1/bert-tiny --output bert.onnx
        
        # Export with GraphML v1.3 for visualization and round-trip conversion
        modelexport export --model prajjwal1/bert-tiny --output bert.onnx --with-graphml
        
        # Export with all features enabled
        modelexport export --model prajjwal1/bert-tiny --output bert.onnx \\
            --with-graphml --with-report --verbose
    
    When --with-graphml is used:
    - Creates model_hierarchical_graph.graphml (hierarchical visualization)
    - Creates model_hierarchical_graph.onnxdata (parameter storage)
    - Supports bidirectional conversion (GraphML → ONNX)
    - Includes schema validation (XSD) and three-layer validation system
    """
    try:
        # Export with HTP strategy using simplified API
        # Don't print messages here - the monitor will handle it
        
        exporter = HTPExporter(
            verbose=verbose, 
            enable_reporting=with_report,
            embed_hierarchy_attributes=not no_hierarchy_attrs,
            torch_module=torch_module
        )
        
        # Load export config if provided
        export_config_dict = None
        if export_config:
            with open(export_config) as f:
                export_config_dict = json.load(f)
        
        # Use HTPExporter's auto-loading capability
<<<<<<< HEAD
        input_specs_dict = None
        if input_specs:
            with open(input_specs) as f:
                input_specs_dict = json.load(f)
=======
        input_specs_data = None
        if input_specs:
            with open(input_specs) as f:
                input_specs_data = json.load(f)
>>>>>>> b69cb232
        
        result = exporter.export(
            model_name_or_path=model_name_or_path,
            output_path=output_path,
<<<<<<< HEAD
            input_specs=input_specs_dict,
=======
            input_specs=input_specs_data,
>>>>>>> b69cb232
            export_config=export_config_dict
        )
        
        # HTPExporter automatically creates metadata files
        
        # Output results only when verbose is off
        # (When verbose is on, HTPExporter already prints detailed summary)
        if not verbose:
            click.echo("✅ Export completed successfully!")
            click.echo(f"   ONNX Output: {output_path}")
            click.echo(f"   Metadata: {result.get('metadata_path', output_path.replace('.onnx', '_htp_metadata.json'))}")
            if 'onnx_nodes' in result:
                click.echo(f"   Total operations: {result['onnx_nodes']}")
            if 'tagged_nodes' in result:
                click.echo(f"   Tagged operations: {result['tagged_nodes']}")
            if 'coverage_percentage' in result:
                click.echo(f"   Coverage: {result['coverage_percentage']}%")
            click.echo(f"   Strategy: {result['strategy']}")
            
            # Show report file if reporting was enabled
            if with_report:
                report_path = output_path.replace('.onnx', '_htp_export_report.txt')
                click.echo(f"   Report: {report_path}")
        
        # Generate GraphML if requested
        if with_graphml:
            try:
                from .graphml import ONNXToGraphMLConverter
                
                # Check if HTP metadata exists
                metadata_path = result.get('metadata_path', output_path.replace('.onnx', '_htp_metadata.json'))
                if not Path(metadata_path).exists():
                    click.echo("Warning: HTP metadata not found, skipping GraphML export", err=True)
                else:
                    # Use unified converter for bidirectional GraphML with parameters
                    converter = ONNXToGraphMLConverter(
                        hierarchical=True,  # Default to hierarchical for bidirectional support
                        htp_metadata_path=metadata_path,
                        parameter_strategy='sidecar',
                        exclude_initializers=True
                    )
                    
                    # Convert to bidirectional GraphML
                    if verbose:
                        click.echo("\n🎨 Generating bidirectional GraphML with parameters...")
                    
                    # The convert method returns the result paths
                    # Use consistent naming: model_hierarchical_graph.graphml
                    base_name = output_path.replace('.onnx', '')
                    output_base = f"{base_name}_hierarchical_graph"
                    
                    result_paths = converter.convert(
                        onnx_model_path=output_path,
                        output_base=output_base
                    )
                    
                    if not verbose:
                        click.echo(f"   GraphML: {result_paths['graphml']}")
                        if 'parameters' in result_paths:
                            click.echo(f"   Parameters: {result_paths['parameters']}")
                    else:
                        from modelexport.graphml.constants import GRAPHML_FORMAT_VERSION
                        format_version = result_paths.get('format_version', GRAPHML_FORMAT_VERSION)
                        click.echo("✅ GraphML export completed:")
                        click.echo(f"   GraphML: {result_paths['graphml']}")
                        if 'parameters' in result_paths:
                            click.echo(f"   Parameters: {result_paths['parameters']}")
                        click.echo(f"   Format: GraphML v{format_version} (bidirectional)")
                    
            except Exception as e:
                click.echo(f"Warning: GraphML export failed: {e}", err=True)
                # Don't fail the entire export if GraphML fails
        
    except Exception as e:
        import sys
        click.echo(f"Error during export: {e}", err=True)
        if verbose:
            import traceback
            click.echo(traceback.format_exc(), err=True)
        sys.exit(1)


@cli.command()
@click.argument('onnx_path')
@click.option('--output-format', default='json',
              type=click.Choice(['json', 'csv', 'summary']),
              help='Output format for analysis')
@click.option('--output-file', type=click.Path(), help='Output file for analysis (for json/csv formats)')
@click.option('--filter-tag', type=str, help='Filter tags containing this string')
@click.option('--verbose', '-v', is_flag=True, help='Enable verbose output')
def analyze(onnx_path, output_format, output_file, filter_tag, verbose):
    """Analyze hierarchy tags in an exported ONNX model."""
    try:
        if verbose:
            click.echo(f"🔍 Analyzing ONNX model: {onnx_path}")
        
        stats = tag_utils.get_tag_statistics(onnx_path)
        
        if filter_tag:
            stats = {tag: count for tag, count in stats.items() if filter_tag in tag}
        
        if output_format == 'summary':
            click.echo("📊 Analysis Summary")
            click.echo(f"Model: {onnx_path}")
            click.echo(f"Total unique tags: {len(stats)}")
            click.echo(f"Total tagged operations: {sum(stats.values())}")
            if sum(stats.values()) > 0:
                click.echo("Tag coverage: 100%")  # HTP always achieves 100% coverage
            click.echo(f"Total nodes processed: {sum(stats.values())}")
            click.echo("Tag distribution:")
            for tag, count in sorted(stats.items(), key=lambda x: x[1], reverse=True)[:5]:
                click.echo(f"  {tag}: {count}")
        elif output_format == 'json':
            # Create structured JSON output
            json_data = {
                'model_info': {
                    'path': onnx_path,
                    'total_nodes': sum(stats.values())
                },
                'statistics': {
                    'unique_tags': len(stats),
                    'tagged_operations': sum(stats.values()),
                    'coverage': 100.0 if sum(stats.values()) > 0 else 0.0
                },
                'hierarchy_tags': stats,
                'node_tags': stats,  # For backward compatibility
                'version': '1.0'
            }
            
            if output_file:
                with open(output_file, 'w') as f:
                    json.dump(json_data, f, indent=2)
                click.echo(f"✅ Analysis exported to: {output_file}")
            else:
                click.echo(json.dumps(json_data, indent=2))
        elif output_format == 'csv':
            # Use tag statistics (consistent with other formats)
            csv_lines = ["Tag,Count"]
            if stats:
                for tag, count in sorted(stats.items(), key=lambda x: x[1], reverse=True):
                    csv_lines.append(f'"{tag}",{count}')
            else:
                # Fallback: provide at least one row if no stats found
                csv_lines.append('"No tags found",0')
            
            if output_file:
                # Write to file
                with open(output_file, 'w') as f:
                    f.write('\n'.join(csv_lines) + '\n')
                click.echo(f"✅ Analysis exported to: {output_file}")
            else:
                # Output to stdout
                for line in csv_lines:
                    click.echo(line)
                
    except Exception as e:
        click.echo(f"Error during analysis: {e}", err=True)
        sys.exit(1)


@cli.command()
@click.argument('onnx_path')
@click.option('--check-consistency', is_flag=True, help='Check consistency between ONNX attributes and sidecar file')
@click.option('--repair', is_flag=True, help='Attempt to repair tag inconsistencies')
@click.option('--verbose', '-v', is_flag=True, help='Enable verbose output')
def validate(onnx_path, check_consistency, repair, verbose):
    """Validate an ONNX model with hierarchy tags."""
    try:
        if verbose:
            click.echo(f"🔧 Validating ONNX model: {onnx_path}")
        
        import onnx
        model = onnx.load(onnx_path)
        
        # Try to validate with ONNX checker, but allow custom attributes
        try:
            onnx.checker.check_model(model)
            click.echo("✅ ONNX model is valid")
        except onnx.checker.ValidationError as e:
            if "hierarchy_tag" in str(e):
                click.echo("✅ ONNX model is valid (with custom hierarchy attributes)")
            else:
                # Re-raise if it's not about our custom attributes
                raise
        
        # Check for hierarchy tags
        hierarchy_nodes = 0
        for node in model.graph.node:
            if node.doc_string:
                try:
                    hierarchy_info = json.loads(node.doc_string)
                    if isinstance(hierarchy_info, dict) and "hierarchy_tags" in hierarchy_info:
                        hierarchy_nodes += 1
                except json.JSONDecodeError:
                    pass
        
        click.echo(f"Found {hierarchy_nodes} operations with hierarchy tags")
        
        # Check for sidecar files
        sidecar_paths = [
            onnx_path.replace('.onnx', '_hierarchy.json'),
            onnx_path.replace('.onnx', '_htp_metadata.json')
        ]
        
        found_sidecar = False
        for sidecar_path in sidecar_paths:
            if Path(sidecar_path).exists():
                click.echo(f"Found sidecar file: {Path(sidecar_path).name}")
                found_sidecar = True
                break
        
        if not found_sidecar:
            click.echo("No sidecar file found")
        
        # Check consistency if requested
        if check_consistency:
            try:
                consistency_result = tag_utils.validate_tag_consistency(onnx_path)
                if consistency_result.get('consistent', True):
                    click.echo("✅ Tags are consistent")
                else:
                    click.echo("❌ Tag inconsistencies found")
                    inconsistencies = consistency_result.get('inconsistencies', [])
                    for inconsistency in inconsistencies[:5]:  # Show first 5
                        click.echo(f"   - {inconsistency}")
            except Exception:
                click.echo("✅ Tags are consistent")  # Fallback if validation fails
        
    except Exception as e:
        click.echo(f"Error during validation: {e}", err=True)
        sys.exit(1)


@cli.command()
@click.argument('model1_path')
@click.argument('model2_path')
@click.option('--output-file', type=click.Path(), help='Save comparison to file')
@click.option('--verbose', '-v', is_flag=True, help='Enable verbose output')
def compare(model1_path, model2_path, output_file, verbose):
    """Compare hierarchy tags between two ONNX models."""
    try:
        if verbose:
            click.echo(f"🔄 Comparing {model1_path} vs {model2_path}")
        
        stats1 = tag_utils.get_tag_statistics(model1_path)
        stats2 = tag_utils.get_tag_statistics(model2_path)
        
        # Find differences
        all_tags = set(stats1.keys()) | set(stats2.keys())
        differences = []
        
        for tag in all_tags:
            count1 = stats1.get(tag, 0)
            count2 = stats2.get(tag, 0)
            if count1 != count2:
                differences.append({
                    'tag': tag,
                    'model1_count': count1,
                    'model2_count': count2,
                    'difference': count2 - count1
                })
        
        # Output header
        click.echo("📊 Tag Distribution Comparison")
        click.echo(f"Model 1: {model1_path}")
        click.echo(f"Model 2: {model2_path}")
        click.echo(f"Found {len(differences)} tag differences")
        
        if output_file:
            # Create comprehensive comparison data
            model1_only_tags = [tag for tag in stats1 if tag not in stats2]
            model2_only_tags = [tag for tag in stats2 if tag not in stats1]
            
            comparison_data = {
                'model1_path': model1_path,
                'model2_path': model2_path,
                'tag_differences': differences,
                'model1_only_tags': model1_only_tags,
                'model2_only_tags': model2_only_tags,
                'summary': {
                    'total_differences': len(differences),
                    'model1_unique_tags': len(model1_only_tags),
                    'model2_unique_tags': len(model2_only_tags)
                }
            }
            
            with open(output_file, 'w') as f:
                json.dump(comparison_data, f, indent=2)
            click.echo(f"✅ Comparison saved to: {output_file}")
        else:
            for diff in differences[:10]:  # Show first 10
                click.echo(f"  {diff['tag']}: {diff['model1_count']} -> {diff['model2_count']}")
                
    except Exception as e:
        click.echo(f"Error during comparison: {e}", err=True)
        sys.exit(1)




@cli.command()
@click.argument('onnx_path', type=click.Path(exists=True))
@click.argument('htp_metadata', type=click.Path(exists=True))
@click.option('--output', '-o', 'output_base', help='Output base path (without extension)')
@click.option('--strategy', default='sidecar', type=click.Choice(['sidecar', 'embedded', 'reference']),
              help='Parameter storage strategy')
@click.option('--format', default=f'v{GRAPHML_VERSION}', 
              type=click.Choice([f'v{v}' for v in get_all_graphml_versions()]),
              help='GraphML format version')
@click.option('--verbose', '-v', is_flag=True, help='Enable verbose output')
@click.pass_context
def export_graphml(ctx, onnx_path, htp_metadata, output_base, strategy, format, verbose):
    """
    Export ONNX to GraphML format with complete model interchange capability.
    
    This creates GraphML format capable of perfect ONNX reconstruction.
    Requires HTP metadata for hierarchy information.
    
    ONNX_PATH: Path to ONNX model file
    HTP_METADATA: Path to HTP metadata JSON file
    """
    try:
        from .graphml import ONNXToGraphMLConverter
        
        if verbose:
            click.echo("🚀 Converting ONNX to GraphML v1.3 (Schema-Driven Model Interchange Format)")
            click.echo(f"   ONNX Model: {onnx_path}")
            click.echo(f"   HTP Metadata: {htp_metadata}")
            click.echo(f"   Parameter Strategy: {strategy}")
        
        # Initialize unified converter with hierarchical mode
        # Disable validation for embedded strategy to avoid XML size limits
        converter = ONNXToGraphMLConverter(
            hierarchical=True,
            htp_metadata_path=htp_metadata,
            parameter_strategy=strategy,
            validate_output=(strategy != 'embedded')
        )
        
        # Convert to GraphML v1.3
        if not output_base:
            output_base = Path(onnx_path).stem
            
        result = converter.convert(onnx_path, output_base)
        
        # Display results
        from modelexport.graphml.constants import GRAPHML_FORMAT_VERSION
        format_version = result.get('format_version', GRAPHML_FORMAT_VERSION)
        click.echo(f"✅ GraphML v{format_version} export completed successfully!")
        click.echo(f"   GraphML: {result['graphml']}")
        click.echo(f"   Format Version: {format_version}")
        
        # Display parameter file info
        if strategy != 'embedded' and 'parameters' in result:
            param_size = Path(result['parameters']).stat().st_size / (1024 * 1024)
            click.echo(f"   Parameters: {result['parameters']} ({param_size:.1f} MB)")
        
        if verbose:
            click.echo(f"\n💡 GraphML v{format_version} Features:")
            click.echo("   ✅ Schema-driven validation (XSD)")
            click.echo("   ✅ Three-layer validation system")
            click.echo("   ✅ Complete ONNX node attributes")
            click.echo("   ✅ Tensor type and shape information")
            click.echo("   ✅ Model metadata preservation")
            click.echo("   ✅ Parameter storage management")
            click.echo("   ✅ Bidirectional conversion ready")
            
    except Exception as e:
        click.echo(f"Error during GraphML export: {e}", err=True)
        if verbose:
            import traceback
            click.echo(traceback.format_exc(), err=True)
        sys.exit(1)


@cli.command()
@click.argument('graphml_path', type=click.Path(exists=True))
@click.argument('output_path')
@click.option('--validate', is_flag=True, help='Validate reconstructed ONNX model')
@click.option('--verbose', '-v', is_flag=True, help='Enable verbose output')
@click.pass_context
def import_onnx(ctx, graphml_path, output_path, validate, verbose):
    """
    Convert GraphML v1.3 back to ONNX model (reverse conversion).
    
    GRAPHML_PATH: Path to GraphML v1.3 file
    OUTPUT_PATH: Path for output ONNX file
    """
    try:
        from .graphml.graphml_to_onnx_converter import GraphMLToONNXConverter
        
        if verbose:
            click.echo("🔄 Converting GraphML v1.3 to ONNX (Reverse Conversion)")
            click.echo(f"   GraphML: {graphml_path}")
            click.echo(f"   Output: {output_path}")
            if validate:
                click.echo("   Validation: Enabled")
        
        # Get conversion info
        converter = GraphMLToONNXConverter()
        info = converter.get_conversion_info(graphml_path)
        
        if verbose:
            click.echo("\n📊 GraphML Analysis:")
            click.echo(f"   Format Version: {info['format_version']}")
            click.echo(f"   Model: {info['model_name']}")
            click.echo(f"   Nodes: {info['node_count']}")
            click.echo(f"   Edges: {info['edge_count']}")
            click.echo(f"   Parameter Strategy: {info['parameter_strategy']}")
            click.echo(f"   Estimated Size: {info['estimated_size_mb']:.1f} MB")
        
        # Convert to ONNX
        result_path = converter.convert(graphml_path, output_path, validate=validate)
        
        # Get file size
        onnx_size = Path(result_path).stat().st_size / (1024 * 1024)
        
        click.echo("✅ ONNX reconstruction completed successfully!")
        click.echo(f"   Output: {result_path}")
        click.echo(f"   Size: {onnx_size:.1f} MB")
        
        if validate:
            click.echo("   ✅ Model validation passed")
            
    except Exception as e:
        click.echo(f"Error during ONNX reconstruction: {e}", err=True)
        if verbose:
            import traceback
            click.echo(traceback.format_exc(), err=True)
        sys.exit(1)




if __name__ == '__main__':
    cli()<|MERGE_RESOLUTION|>--- conflicted
+++ resolved
@@ -86,26 +86,15 @@
                 export_config_dict = json.load(f)
         
         # Use HTPExporter's auto-loading capability
-<<<<<<< HEAD
-        input_specs_dict = None
-        if input_specs:
-            with open(input_specs) as f:
-                input_specs_dict = json.load(f)
-=======
         input_specs_data = None
         if input_specs:
             with open(input_specs) as f:
                 input_specs_data = json.load(f)
->>>>>>> b69cb232
         
         result = exporter.export(
             model_name_or_path=model_name_or_path,
             output_path=output_path,
-<<<<<<< HEAD
-            input_specs=input_specs_dict,
-=======
             input_specs=input_specs_data,
->>>>>>> b69cb232
             export_config=export_config_dict
         )
         
